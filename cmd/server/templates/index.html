<!DOCTYPE html>
<html lang="it">
<head>
    <meta charset="UTF-8">
    <meta name="viewport" content="width=device-width, initial-scale=1.0">
    <title>Wellness & Nutrition</title>
    <link rel="stylesheet" href="https://fonts.googleapis.com/css?family=Roboto:300,400,500,700&display=swap" />
    <link rel="stylesheet" href="https://fonts.googleapis.com/icon?family=Material+Icons" />
    <style>
        body {
            margin: 0;
            padding: 0;
            font-family: 'Roboto', sans-serif;
            background-color: #f5f5f5;
        }
        .container {
            max-width: 400px;
            margin: 20px auto;
            padding: 20px;
        }
        .header {
            background: white;
            padding: 20px;
            border-radius: 8px;
            box-shadow: 0 2px 4px rgba(0,0,0,0.1);
            margin-bottom: 20px;
        }
        .content {
            background: white;
            padding: 20px;
            border-radius: 8px;
            box-shadow: 0 2px 4px rgba(0,0,0,0.1);
            min-height: 400px;
        }
        h1 {
            font-size: 20px;
            margin: 0 0 10px 0;
        }
        .subscription-info {
            display: flex;
            justify-content: space-between;
            margin-bottom: 10px;
        }
        .info-item {
            flex: 1;
        }
        .info-label {
            font-size: 12px;
            color: rgba(0, 0, 0, 0.6);
            margin-bottom: 4px;
        }
        .info-value {
            font-size: 16px;
            font-weight: 500;
        }
        .bottom-nav {
            position: fixed;
            bottom: 0;
            left: 0;
            right: 0;
            background: white;
            box-shadow: 0 -2px 4px rgba(0,0,0,0.1);
            display: flex;
            justify-content: space-around;
            padding: 10px 0;
        }
        .nav-item {
            display: flex;
            flex-direction: column;
            align-items: center;
            color: rgba(0, 0, 0, 0.6);
            text-decoration: none;
            font-size: 12px;
            cursor: pointer;
        }
        .nav-item:hover {
            color: #1976d2;
        }
        .nav-item.active {
            color: #1976d2;
        }
        .list-item {
            display: flex;
            align-items: center;
            padding: 12px;
            border-bottom: 1px solid #e0e0e0;
        }
        .list-item:hover {
            background-color: #f5f5f5;
        }
        .list-icon {
            margin-right: 12px;
            color: rgba(0, 0, 0, 0.54);
        }
        .list-text {
            flex: 1;
        }
        .list-primary {
            font-size: 16px;
            margin-bottom: 4px;
        }
        .list-secondary {
            font-size: 12px;
            color: rgba(0, 0, 0, 0.6);
        }
        .empty-state {
            text-align: center;
            padding: 40px 20px;
            color: rgba(0, 0, 0, 0.4);
        }
        .toast {
            position: fixed;
            top: 20px;
            right: 20px;
            background-color: #d32f2f;
            color: white;
            padding: 16px 24px;
            border-radius: 4px;
            box-shadow: 0 4px 6px rgba(0,0,0,0.2);
            display: none;
            z-index: 1000;
            max-width: 400px;
        }
        .toast.show {
            display: block;
            animation: slideIn 0.3s ease-out;
        }
        .toast.success {
            background-color: #388e3c;
        }
        @keyframes slideIn {
            from {
                transform: translateX(400px);
                opacity: 0;
            }
            to {
                transform: translateX(0);
                opacity: 1;
            }
        }
        .loading-overlay {
            position: fixed;
            top: 0;
            left: 0;
            right: 0;
            bottom: 0;
            background-color: rgba(0, 0, 0, 0.5);
            display: none;
            align-items: center;
            justify-content: center;
            z-index: 9999;
        }
        .loading-overlay.show {
            display: flex;
        }
        .loading-spinner {
            width: 50px;
            height: 50px;
            border: 4px solid rgba(255, 255, 255, 0.3);
            border-top-color: white;
            border-radius: 50%;
            animation: spin 0.8s linear infinite;
        }
        @keyframes spin {
            to { transform: rotate(360deg); }
        }
        .loading-text {
            color: white;
            margin-top: 16px;
            font-size: 16px;
        }
    </style>
</head>
<body>
    <div id="toast" class="toast"></div>
    <div id="loading-overlay" class="loading-overlay">
        <div style="text-align: center;">
            <div class="loading-spinner"></div>
            <div class="loading-text" id="loading-text">Caricamento...</div>
        </div>
    </div>
    <div class="container">
        <div class="header">
            <h1 style="font-size: 24px; margin-bottom: 16px;">{{.User.FirstName}} {{.User.LastName}}</h1>
            <div class="subscription-info">
                <div class="info-item">
                    <div class="info-label">Scadenza</div>
                    <div class="info-value">{{.ExpiresAt}}</div>
                </div>
                <div class="info-item">
                    <div class="info-label">Accessi rimanenti</div>
                    <div class="info-value">{{.RemainingAccesses}}</div>
                </div>
            </div>
            <div style="margin-top: 12px; padding-top: 12px; border-top: 1px solid #e0e0e0;">
                <div class="subscription-info">
                    <div class="info-item">
                        <div class="info-label">Piano</div>
                        <div class="info-value">{{if eq .User.SubType "SHARED"}}Condiviso{{else}}Singolo{{end}}</div>
                    </div>
                </div>
                {{if .User.Goals.Valid}}
                <div style="margin-top: 8px;">
                    <div class="info-label">Obiettivi</div>
                    <div class="info-value" style="font-size: 14px;">{{.User.Goals.String}}</div>
                </div>
                {{end}}
            </div>
        </div>
        
        <div class="content">
            <h1>Lista prenotazioni</h1>
            <div id="bookings-list">
                {{if .Bookings}}
                    {{range .Bookings}}
                    <div class="list-item">
                        <span class="material-icons list-icon">event</span>
                        <div class="list-text">
                            <div class="list-primary" data-timestamp="{{.StartsAt}}"></div>
                            <div class="list-secondary" data-created="{{.CreatedAt}}"></div>
                        </div>
                        <span class="material-icons list-icon" style="cursor: pointer;" onclick="deleteBooking('{{.ID}}', '{{.StartsAt}}')">delete</span>
                    </div>
                    {{end}}
                {{else}}
                    <div class="empty-state">Nessuna prenotazione</div>
                {{end}}
            </div>
        </div>
        
        <div style="height: 80px;"></div>
    </div>
    
    <div class="bottom-nav">
        <a href="#" class="nav-item active" onclick="showBookings(); return false;">
            <span class="material-icons">list</span>
            <span>Prenotazioni</span>
        </a>
        <a href="#" class="nav-item" onclick="showSlots(); return false;">
            <span class="material-icons">add</span>
            <span>Crea</span>
        </a>
        <a href="/api/auth/logout" class="nav-item" onclick="return confirm('Sicuro di voler uscire dall\'applicazione?');">
            <span class="material-icons" style="color: #d32f2f;">logout</span>
            <span>Esci</span>
        </a>
    </div>
    
    <script>
        const userSubType = '{{.User.SubType}}';
        let availableSlots = [];

<<<<<<< HEAD
        // Browser Notification System
        const NotificationManager = {
            STORAGE_KEY: 'wellness_bookings_notifications',
            CHECK_INTERVAL: 60000, // Check every minute
            NOTIFICATION_ADVANCE_MS: 6 * 60 * 60 * 1000, // 6 hours in milliseconds

            init: function() {
                this.requestPermission();
                this.syncBookings();
                this.scheduleCheck();
            },

            requestPermission: function() {
                if ('Notification' in window && Notification.permission === 'default') {
                    Notification.requestPermission().then(permission => {
                        if (permission === 'granted') {
                            console.log('Notification permission granted');
                        }
                    });
                }
            },

            syncBookings: function() {
                // Store current bookings in localStorage for notification scheduling
                const bookings = [
                    {{range .Bookings}}
                    {
                        id: '{{.ID}}',
                        startsAt: '{{.StartsAt}}',
                        startsAtFormatted: '{{.StartsAtFormatted}}'
                    },
                    {{end}}
                ];
                
                // Filter future bookings only
                const futureBookings = bookings.filter(b => {
                    const bookingTime = new Date(b.startsAt);
                    return bookingTime > new Date();
                });
                
                localStorage.setItem(this.STORAGE_KEY, JSON.stringify(futureBookings));
            },

            scheduleCheck: function() {
                // Check immediately
                this.checkAndNotify();
                
                // Then check periodically
                setInterval(() => {
                    this.checkAndNotify();
                }, this.CHECK_INTERVAL);
            },

            checkAndNotify: function() {
                if ('Notification' in window && Notification.permission === 'granted') {
                    const bookingsJson = localStorage.getItem(this.STORAGE_KEY);
                    if (!bookingsJson) return;

                    const bookings = JSON.parse(bookingsJson);
                    const now = new Date();
                    const notifiedKey = 'wellness_notified_bookings';
                    const notified = JSON.parse(localStorage.getItem(notifiedKey) || '[]');

                    bookings.forEach(booking => {
                        const bookingTime = new Date(booking.startsAt);
                        const timeDiff = bookingTime - now;
                        
                        // Check if notification should be sent (6 hours before, within 1 minute window)
                        const shouldNotify = timeDiff > 0 && 
                                           timeDiff <= this.NOTIFICATION_ADVANCE_MS && 
                                           timeDiff > (this.NOTIFICATION_ADVANCE_MS - this.CHECK_INTERVAL);
                        
                        // Check if already notified for this booking
                        const alreadyNotified = notified.includes(booking.id);
                        
                        if (shouldNotify && !alreadyNotified) {
                            this.sendNotification(booking);
                            notified.push(booking.id);
                            localStorage.setItem(notifiedKey, JSON.stringify(notified));
                        }
                        
                        // Clean up old notified bookings (past bookings)
                        if (bookingTime < now && alreadyNotified) {
                            const index = notified.indexOf(booking.id);
                            if (index > -1) {
                                notified.splice(index, 1);
                                localStorage.setItem(notifiedKey, JSON.stringify(notified));
                            }
                        }
                    });
                }
            },

            sendNotification: function(booking) {
                const notification = new Notification('Promemoria Prenotazione', {
                    body: `La tua prenotazione è tra 6 ore: ${booking.startsAtFormatted}`,
                    icon: 'https://fonts.gstatic.com/s/i/materialicons/event/v12/24px.svg',
                    badge: 'https://fonts.gstatic.com/s/i/materialicons/event/v12/24px.svg',
                    tag: 'booking-' + booking.id,
                    requireInteraction: false,
                    silent: false
                });

                notification.onclick = function() {
                    window.focus();
                    this.close();
                };
            }
        };

        // Initialize notification system on page load
        document.addEventListener('DOMContentLoaded', function() {
            NotificationManager.init();
        });
=======
        // Format all timestamps on the page to local time
        function formatTimestamps() {
            // Format booking start times
            document.querySelectorAll('[data-timestamp]').forEach(el => {
                const timestamp = el.getAttribute('data-timestamp');
                if (timestamp) {
                    const date = new Date(timestamp);
                    el.textContent = date.toLocaleDateString('it-IT', {
                        day: '2-digit',
                        month: 'short',
                        year: 'numeric',
                        hour: '2-digit',
                        minute: '2-digit'
                    });
                }
            });

            // Format booking created dates
            document.querySelectorAll('[data-created]').forEach(el => {
                const timestamp = el.getAttribute('data-created');
                if (timestamp) {
                    const date = new Date(timestamp);
                    el.textContent = 'Effettuata ' + date.toLocaleDateString('it-IT', {
                        day: '2-digit',
                        month: 'short',
                        year: 'numeric'
                    });
                }
            });
        }

        // Format timestamps when page loads
        document.addEventListener('DOMContentLoaded', formatTimestamps);
>>>>>>> c9f597c3

        function showLoading(text = 'Caricamento...') {
            const overlay = document.getElementById('loading-overlay');
            const loadingText = document.getElementById('loading-text');
            loadingText.textContent = text;
            overlay.classList.add('show');
        }

        function hideLoading() {
            const overlay = document.getElementById('loading-overlay');
            overlay.classList.remove('show');
        }

        function showToast(message, isSuccess = false) {
            const toast = document.getElementById('toast');
            toast.textContent = message;
            toast.className = 'toast show' + (isSuccess ? ' success' : '');
            setTimeout(() => {
                toast.classList.remove('show');
            }, 4000);
        }

        function showBookings() {
            const contentDiv = document.querySelector('.content');
            contentDiv.innerHTML = `
                <h1>Lista prenotazioni</h1>
                <div id="bookings-list">
                    {{if .Bookings}}
                        {{range .Bookings}}
                        <div class="list-item">
                            <span class="material-icons list-icon">event</span>
                            <div class="list-text">
                                <div class="list-primary" data-timestamp="{{.StartsAt}}"></div>
                                <div class="list-secondary" data-created="{{.CreatedAt}}"></div>
                            </div>
                            <span class="material-icons list-icon" style="cursor: pointer;" onclick="deleteBooking('{{.ID}}', '{{.StartsAt}}')">delete</span>
                        </div>
                        {{end}}
                    {{else}}
                        <div class="empty-state">Nessuna prenotazione</div>
                    {{end}}
                </div>
            `;
            
            // Format timestamps to local time
            formatTimestamps();
            
            // Update active nav item
            document.querySelectorAll('.nav-item').forEach(item => item.classList.remove('active'));
            document.querySelectorAll('.nav-item')[0].classList.add('active');
        }
        
        function showSlots() {
            const contentDiv = document.querySelector('.content');
            contentDiv.innerHTML = '<h1>Caricamento slot disponibili...</h1>';
            
            // Update active nav item
            document.querySelectorAll('.nav-item').forEach(item => item.classList.remove('active'));
            document.querySelectorAll('.nav-item')[1].classList.add('active');
            
            // Show loading indicator
            showLoading('Caricamento slot disponibili...');
            
            // Fetch available slots
            fetch('/api/user/bookings/slots')
                .then(response => response.json())
                .then(data => {
                    hideLoading();
                    if (data.error) {
                        showToast('Errore nel caricamento degli slot');
                        return;
                    }
                    
                    availableSlots = data.slots || [];
                    
                    // Filter slots based on user subscription type
                    const filtered = availableSlots.filter(slot => {
                        if (slot.Disabled) return false;
                        
                        if (userSubType === 'SHARED') {
                            return slot.PeopleCount < 2;
                        } else {
                            return slot.PeopleCount === 0;
                        }
                    });
                    
                    if (filtered.length === 0) {
                        contentDiv.innerHTML = `
                            <h1>Seleziona uno slot</h1>
                            <div class="empty-state">Nessuno slot disponibile nel prossimo mese</div>
                        `;
                        return;
                    }
                    
                    // Group slots by date
                    // 1️⃣ Group slots by the date (using ISO YYYY-MM-DD keys)
                    const groupedSlots = {};
                    filtered.forEach(slot => {
                        const date = new Date(slot.StartsAt);
                        const dateKey = date.toISOString().split('T')[0]; // e.g. "2025-10-21"
                        if (!groupedSlots[dateKey]) {
                            groupedSlots[dateKey] = [];
                        }
                        groupedSlots[dateKey].push(slot);
                    });

                    // 2️⃣ Sort the keys chronologically — works naturally with ISO format
                    const sortedKeys = Object.keys(groupedSlots).sort();

                    // 3️⃣ Build HTML
                    let html = '<h1>Seleziona uno slot</h1>';
                    sortedKeys.forEach(dateKey => {
                        const date = new Date(dateKey);
                        const dateLabel = date.toLocaleDateString('it-IT', { 
                            weekday: 'long', 
                            year: 'numeric', 
                            month: 'long', 
                            day: 'numeric' 
                        });

                        html += `
                            <div style="margin-top: 20px; margin-bottom: 10px; font-weight: 500; color: rgba(0,0,0,0.87); font-size: 14px; text-transform: capitalize;">
                            ${dateLabel}
                            </div>
                            `;

                        // Sort slots within each day by start time
                        groupedSlots[dateKey]
                            .sort((a, b) => new Date(a.StartsAt) - new Date(b.StartsAt))
                            .forEach(slot => {
                                const timeStr = new Date(slot.StartsAt).toLocaleTimeString('it-IT', {
                                    hour: '2-digit',
                                    minute: '2-digit'
                                });
                                const availText = userSubType === 'SHARED' ? `(${2 - slot.PeopleCount} posti)` : '';

                                html += `
                                    <div class="list-item" style="cursor: pointer;" onclick="createBooking('${slot.StartsAt}')">
                                    <span class="material-icons list-icon" style="color: #4caf50;">event_available</span>
                                    <div class="list-text">
                                    <div class="list-primary">${timeStr} ${availText}</div>
                                    </div>
                                    <span class="material-icons list-icon">arrow_forward</span>
                                    </div>
                                    `;
                            });
                    });
                    
                    contentDiv.innerHTML = html;
                })
                .catch(error => {
                    hideLoading();
                    console.error(error);
                    showToast('Errore di connessione. Riprova.');
                    contentDiv.innerHTML = `
                        <h1>Seleziona uno slot</h1>
                        <div class="empty-state">Errore di connessione</div>
                    `;
                });
        }
        
        function createBooking(startsAt) {
            if (!confirm('Vuoi confermare questa prenotazione?')) {
                return;
            }
            
            showLoading('Creazione prenotazione...');
            
            fetch('/api/user/bookings/create', {
                method: 'POST',
                headers: {
                    'Content-Type': 'application/json',
                },
                body: JSON.stringify({ startsAt }),
            })
            .then(response => response.json())
            .then(data => {
                hideLoading();
                if (data.error) {
                    showToast(data.error || 'Errore durante la creazione della prenotazione');
                } else {
                    showToast('Prenotazione creata con successo', true);
                    NotificationManager.syncBookings();
                    setTimeout(() => location.reload(), 1000);
                }
            })
            .catch(error => {
                hideLoading();
                showToast('Errore di connessione. Riprova.');
                console.error(error);
            });
        }
        
        function deleteBooking(id, startsAt) {
            if (!confirm('Sicuro di voler eliminare questa prenotazione?')) {
                return;
            }
            
            showLoading('Cancellazione prenotazione...');
            
            fetch('/api/user/bookings/delete', {
                method: 'POST',
                headers: {
                    'Content-Type': 'application/json',
                },
                body: JSON.stringify({ id, startsAt }),
            })
            .then(response => response.json())
            .then(data => {
                hideLoading();
                if (data.error) {
                    let errorMessage = 'Errore durante la cancellazione';
                    if (data.error.includes('Forbidden')) {
                        errorMessage = 'Non sei autorizzato a cancellare questa prenotazione';
                    }
                    showToast(errorMessage);
                } else {
                    showToast('Prenotazione cancellata con successo', true);
                    NotificationManager.syncBookings();
                    setTimeout(() => location.reload(), 1000);
                }
            })
            .catch(error => {
                hideLoading();
                showToast('Errore di connessione. Riprova.');
                console.error(error);
            });
        }
    </script>
</body>
</html><|MERGE_RESOLUTION|>--- conflicted
+++ resolved
@@ -250,7 +250,6 @@
         const userSubType = '{{.User.SubType}}';
         let availableSlots = [];
 
-<<<<<<< HEAD
         // Browser Notification System
         const NotificationManager = {
             STORAGE_KEY: 'wellness_bookings_notifications',
@@ -365,7 +364,6 @@
         document.addEventListener('DOMContentLoaded', function() {
             NotificationManager.init();
         });
-=======
         // Format all timestamps on the page to local time
         function formatTimestamps() {
             // Format booking start times
@@ -399,7 +397,6 @@
 
         // Format timestamps when page loads
         document.addEventListener('DOMContentLoaded', formatTimestamps);
->>>>>>> c9f597c3
 
         function showLoading(text = 'Caricamento...') {
             const overlay = document.getElementById('loading-overlay');
