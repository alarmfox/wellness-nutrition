--- conflicted
+++ resolved
@@ -111,16 +111,10 @@
 			return
 		}
 	}
-<<<<<<< HEAD
 	
 	// Only FREE slots can be booked by users
 	if slot.State != models.SlotStateFree {
 		sendJSON(w, http.StatusBadRequest, map[string]string{"error": "Slot is not available"})
-=======
-
-	if slot.Disabled {
-		sendJSON(w, http.StatusBadRequest, map[string]string{"error": "Slot is disabled"})
->>>>>>> def6dbdd
 		return
 	}
 
@@ -927,16 +921,10 @@
 		sendJSON(w, http.StatusInternalServerError, map[string]string{"error": "Internal server error"})
 		return
 	}
-<<<<<<< HEAD
 	
 	// Admin can book on FREE, MASSAGE, or APPOINTMENT slots
 	if slot.State == models.SlotStateUnavailable {
 		sendJSON(w, http.StatusBadRequest, map[string]string{"error": "Slot is unavailable"})
-=======
-
-	if slot.Disabled {
-		sendJSON(w, http.StatusBadRequest, map[string]string{"error": "Slot is disabled"})
->>>>>>> def6dbdd
 		return
 	}
 
